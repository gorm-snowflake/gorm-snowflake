--- conflicted
+++ resolved
@@ -3,13 +3,8 @@
 go 1.22
 
 require (
-<<<<<<< HEAD
-	github.com/snowflakedb/gosnowflake v1.10.1
+	github.com/snowflakedb/gosnowflake v1.11.1
 	gorm.io/gorm v1.25.11
-=======
-	github.com/snowflakedb/gosnowflake v1.11.1
-	gorm.io/gorm v1.25.9
->>>>>>> 6d2dd948
 )
 
 require (
