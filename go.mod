--- conflicted
+++ resolved
@@ -5,13 +5,8 @@
 toolchain go1.23.6
 
 require (
-<<<<<<< HEAD
 	github.com/snowflakedb/gosnowflake v1.17.0
-	gorm.io/gorm v1.25.12
-=======
-	github.com/snowflakedb/gosnowflake v1.15.0
 	gorm.io/gorm v1.31.0
->>>>>>> 9889932d
 )
 
 require (
